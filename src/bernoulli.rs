//! Statistics related to the Bernoulli distribution. Gated by feature **bernoulli**.

use std::cmp::Ordering;

use super::{
    core::{AltHyp, Ci, HypTestResult},
    normal::{z_alpha, z_to_p},
};
use crate::error::{AsStatsResult, StatsError, StatsResult};
use statrs::distribution::{Beta, Binomial, ContinuousCDF, Discrete, DiscreteCDF};

/// Estimator of success probability of Bernoulli distribution.
///
/// Arguments:
/// - `n`: number of trials.
/// - `n_s`: number of successes (`1`s) observed.
///
/// # Errors
///
/// Returns an error if `n == 0`
pub fn bernoulli_p_hat(n: u64, n_s: u64) -> StatsResult<f64> {
    if n == 0 {
        return Err(StatsError("arg `n` must be positive"));
    }
    Ok(n_s as f64 / n as f64)
}

/// Normal approximation z-value for the standardized sample mean of a Bernoulli distribution
/// under the hypothesis that the probability of success is `p0`.
///
/// Arguments:
/// - `n`: number of trials.
/// - `n_s`: number of successes (`1`s) observed.
/// - `p0`: probability of success under null hypothesis.
///
/// # Errors
///
/// Returns an error in any of these circumstances:
/// - `n == 0`.
/// - `p0` not in `(0, 1)`.
pub fn binomial_normal_approx_z(n: u64, n_s: u64, p0: f64) -> StatsResult<f64> {
    if !(0.0..1.0).contains(&p0) || p0 == 0.0 {
        return Err(StatsError("arg `p0` must be in interval `(0, 1)`"));
    }
    let p_hat = bernoulli_p_hat(n, n_s)?;
    let ret = (p_hat - p0) / (p0 * (1. - p0) / n as f64).sqrt();
    Ok(ret)
}

/// Normal approximation p-value for the standardized sample mean of Bernoulli distribution
/// under the hypothesis that the probability of success is `p0`.
///
/// Arguments:
/// - `n`: number of trials.
/// - `n_s`: number of successes (`1`s) observed.
/// - `p0`: probability of success under null hypothesis.
/// - `alt_hyp`: alternative hypothesis.
///
/// # Errors
///
/// Returns an error in any of these circumstances:
/// - `n == 0`.
/// - `p0` not in `(0, 1)`.
pub fn binomial_normal_approx_p(n: u64, n_s: u64, p0: f64, alt_hyp: AltHyp) -> StatsResult<f64> {
    let z = binomial_normal_approx_z(n, n_s, p0)?;
    Ok(z_to_p(z, alt_hyp))
}

/// One-sample proportion test (Bernoulli distribution) using the Binomial Normal approximation.
///
/// Arguments:
/// - `n`: number of trials.
/// - `n_s`: number of successes (`1`s) observed.
/// - `p0`: probability of success under null hypothesis.
/// - `alt_hyp`: alternative hypothesis.
/// - `alpha`: confidence level = `1 - alpha`.
///
/// # Errors
///
/// Returns an error in any of these circumstances:
/// - `n == 0` or `n < n_s`.
/// - `p0` is not in `(0, 1)`.
/// - `alpha` is not in `[0, 1]`.
pub fn one_proportion_z_test(
    n: u64,
    n_s: u64,
    p0: f64,
    alt_hyp: AltHyp,
    alpha: f64,
) -> StatsResult<HypTestResult> {
    let p_value = binomial_normal_approx_p(n, n_s, p0, alt_hyp)?;
    let test_res = HypTestResult::new(p_value, alpha, alt_hyp);
    Ok(test_res)
}

/// Binomial proportion confidence interval (Wilson score without continuity correction).
///
/// References:
/// [Wikipedia](https://en.wikipedia.org/wiki/Binomial_proportion_confidence_interval#Wilson_score_interval),
/// [Statistics How To](https://www.statisticshowto.com/wilson-ci/),
/// [Confidence Intervals for One Proportion](https://www.ncss.com/wp-content/themes/ncss/pdf/Procedures/PASS/Confidence_Intervals_for_One_Proportion.pdf)
///
/// Arguments:
/// - `n`: number of trials.
/// - `n_s`: number of successes (`1`s) observed.
/// - `alt_hyp`: alternative hypothesis.
/// - `alpha`: confidence level = `1 - alpha`.
///
/// # Errors
///
/// Returns an error in any of these circumstances:
/// - `n == 0`.
/// - `alpha` not in `(0, 1)`.
pub fn binomial_ws_alt_hyp_ci(n: u64, n_s: u64, alt_hyp: AltHyp, alpha: f64) -> StatsResult<Ci> {
    let p_hat = bernoulli_p_hat(n, n_s)?;

    let nr = n as f64;

    // Need this guard because `alpha / 2.` below masks errors.
    if !(0.0..1.0).contains(&alpha) || alpha == 0. {
        return Err(StatsError("arg `alpha` must be in (0, 1)"));
    }
    let z_alpha = if let AltHyp::Ne = alt_hyp {
        z_alpha(alpha / 2.)?
    } else {
        z_alpha(alpha)?
    };

    let base = 2. * nr * p_hat + z_alpha.powi(2);
    let delta = z_alpha * (z_alpha.powi(2) + 4. * nr * p_hat * (1. - p_hat)).sqrt();
    let denom = 2. * (nr + z_alpha.powi(2));

    let (lo, hi) = match alt_hyp {
        AltHyp::Lt => (0., (base + delta) / denom),
        AltHyp::Ne => ((base - delta) / denom, (base + delta) / denom),
        AltHyp::Gt => ((base - delta) / denom, 1.),
    };

    Ok(Ci(lo, hi))
}

/// Binomial proportion confidence interval (Wilson score without continuity correction).
/// with the alternative hypothesis of inequality (two-sided).
///
/// References:
/// [Wikipedia](https://en.wikipedia.org/wiki/Binomial_proportion_confidence_interval#Wilson_score_interval),
/// [Statistics How To](https://www.statisticshowto.com/wilson-ci/),
/// [Confidence Intervals for One Proportion](https://www.ncss.com/wp-content/themes/ncss/pdf/Procedures/PASS/Confidence_Intervals_for_One_Proportion.pdf)
///
/// Arguments:
/// - `n`: number of trials.
/// - `n_s`: number of successes (`1`s) observed.
/// - `alpha`: confidence level = `1 - alpha`.
///
/// # Errors
///
/// Returns an error if `alpha` not in `[0, 1]`.
pub fn binomial_ws_ci(n: u64, n_s: u64, alpha: f64) -> StatsResult<Ci> {
    binomial_ws_alt_hyp_ci(n, n_s, AltHyp::Ne, alpha)
}

/// Binomial proportion confidence interval
/// ([Clopper–Pearson](https://en.wikipedia.org/wiki/Binomial_proportion_confidence_interval#Clopper%E2%80%93Pearson_interval)).
///
/// See also [Confidence Intervals for One Proportion](https://www.ncss.com/wp-content/themes/ncss/pdf/Procedures/PASS/Confidence_Intervals_for_One_Proportion.pdf).
///
/// # Errors
///
/// Returns an error in any of these circumstances:
/// - `n == 0` or `n < n_s`.
/// - `alpha` is not in `[0, 1]`.
pub fn binomial_cp_alt_hyp_ci(n: u64, n_s: u64, alt_hyp: AltHyp, alpha: f64) -> StatsResult<Ci> {
    if n == 0 {
        return Err(StatsError("arg `n` must be positive"));
    }
    if n < n_s {
        return Err(StatsError(
            "arg `n` must be greater than or equal to arg `n_s`",
        ));
    }
    if !(0.0..=1.0).contains(&alpha) {
        return Err(StatsError("arg `alpha` must be in interval `[0, 1]`"));
    }

    // Include special cases not handled by Beta function.
    // Below closures based on https://github.com/SurajGupta/r-source/blob/master/src/library/stats/R/binom.test.R
    // code for lambdas p.L and p.U.

    let lo_qbeta = |alpha| -> StatsResult<f64> {
        if n_s == 0 {
            Ok(0.)
        } else {
            let lo_beta = Beta::new(n_s as f64, (n - n_s + 1) as f64)
                .stats_result("invalid arg `n` or `n_s`")?;
            Ok(lo_beta.inverse_cdf(alpha))
        }
    };

    let hi_qbeta = |alpha| -> StatsResult<f64> {
        if n_s == n {
            Ok(1.)
        } else {
            let hi_beta = Beta::new((n_s + 1) as f64, (n - n_s) as f64)
                .stats_result("invalid arg `n` or `n_s`")?;
            Ok(hi_beta.inverse_cdf(alpha))
        }
    };

    let (lo, hi) = match alt_hyp {
        AltHyp::Lt => {
            let lo = 0.;
            let hi = hi_qbeta(1. - alpha)?;
            (lo, hi)
        }
        AltHyp::Ne => {
            let lo = lo_qbeta(alpha / 2.)?;
            let hi = hi_qbeta(1. - alpha / 2.)?;
            (lo, hi)
        }
        AltHyp::Gt => {
            let lo = lo_qbeta(alpha)?;
            let hi = 1.;
            (lo, hi)
        }
    };

    Ok(Ci(lo, hi))
}

/// Binomial proportion confidence interval
/// ([Clopper–Pearson](https://en.wikipedia.org/wiki/Binomial_proportion_confidence_interval#Clopper%E2%80%93Pearson_interval)),
/// with the alternative hypothesis of inequality (two-sided).
///
/// See also [Confidence Intervals for One Proportion](https://www.ncss.com/wp-content/themes/ncss/pdf/Procedures/PASS/Confidence_Intervals_for_One_Proportion.pdf).
///
/// # Errors
///
/// Returns an error in any of these circumstances:
/// - `n == 0` or `n < n_s`.
/// - `alpha` is not in `[0, 1]`.
pub fn binomial_cp_ci(n: u64, n_s: u64, alpha: f64) -> StatsResult<Ci> {
    binomial_cp_alt_hyp_ci(n, n_s, AltHyp::Ne, alpha)
}

/// p-value for the [one-sample proportion test](exact_binomial_test) (Bernoulli distribution).
///
/// Arguments:
/// - `n`: number of trials.
/// - `n_s`: number of successes (`1`s) observed.
/// - `p0`: probability of success under null hypothesis.
/// - `alt_hyp`: alternative hypothesis.
///
/// # Errors
///
/// Returns an error in any of these circumstances:
/// - `n == 0` or `n < n_s`.
/// - `p0` is not in `[0, 1]`.
pub fn exact_binomial_p(n: u64, n_s: u64, p0: f64, alt_hyp: AltHyp) -> StatsResult<f64> {
    if n == 0 {
        return Err(StatsError("arg `n` must be positive."));
    }
    if n < n_s {
        return Err(StatsError("arg `n` must not be less than arg `n_s`."));
    }

    let binomial = Binomial::new(p0, n).stats_result("invalid arg `p0`")?;

    let prob_le = binomial.cdf(n_s);

    let prob_ge = {
        let prob_lt = if n_s == 0 { 0. } else { binomial.cdf(n_s - 1) };
        1. - prob_lt
    };

    // Sum the probabilities of all values with probability lower or equal to `n_s`'s.
    // Based on https://github.com/SurajGupta/r-source/blob/master/src/library/stats/R/binom.test.R
    // code for PVAL.
    let prob_ne = {
        if p0 == 0. {
            (n_s == 0) as u64 as f64
        } else if p0 == 1. {
            (n_s == n) as u64 as f64
        } else {
            let rel_err = 1. + 1e-7;
            let prob_n_s = binomial.pmf(n_s);
            let mode = n as f64 * p0;

            match (n_s as f64).total_cmp(&mode) {
                Ordering::Equal => {
                    // By definition of mode, all other values have prob less than `n_s`'s.
                    1.
                }

                Ordering::Less => {
                    let mut sum_prob = 0.;
                    let imode = mode.ceil() as u64;
                    for i in (imode..=n).rev() {
                        let prob_i = binomial.pmf(i);
                        if prob_i <= prob_n_s * rel_err {
                            sum_prob += prob_i;
                        } else {
                            break;
                        }
                    }
                    prob_le + sum_prob
                }

                Ordering::Greater => {
                    let mut sum_prob = 0.;
                    let imode = mode.floor() as u64;
                    for i in 0..=imode {
                        let prob_i = binomial.pmf(i);
                        if prob_i <= prob_n_s * rel_err {
                            sum_prob += prob_i;
                        } else {
                            break;
                        }
                    }
                    prob_ge + sum_prob
                }
            }
        }
    };

    let p_value = match alt_hyp {
        AltHyp::Lt => prob_le,
        AltHyp::Gt => prob_ge,
        AltHyp::Ne => prob_ne,
    };

    Ok(p_value)
}

/// One-sample proportion test (Bernoulli distribution).
///
/// Arguments:
/// - `n`: number of trials.
/// - `n_s`: number of successes (`1`s) observed.
/// - `p0`: probability of success under null hypothesis.
/// - `alt_hyp`: alternative hypothesis.
/// - `alpha`: confidence level = `1 - alpha`.
///
/// # Errors
///
/// Returns an error in any of these circumstances:
/// - `n == 0` or `n < n_s`.
/// - `p0` is not in `[0, 1]`.
/// - `alpha` is not in `[0, 1]`.
pub fn exact_binomial_test(
    n: u64,
    n_s: u64,
    p0: f64,
    alt_hyp: AltHyp,
    alpha: f64,
) -> StatsResult<HypTestResult> {
    if !(0.0..=1.0).contains(&alpha) {
        return Err(StatsError("arg `alpha` not in interval `[0, 1]`"));
    }

    let p_value = exact_binomial_p(n, n_s, p0, alt_hyp)?;
    let test_res = HypTestResult::new(p_value, alpha, alt_hyp);
    Ok(test_res)
}

#[cfg(test)]
mod test {
    use crate::{core::Hyp, dev_utils::ApproxEq};

    use super::*;

    const ALPHA: f64 = 0.05;
    const EPSILON: f64 = 0.00005;

    fn check_bernoulli(
        n: u64,
        n_s: u64,
        p0: f64,
        alt_hyp: AltHyp,
        exp_p: f64,
        exp_z_p: f64,
        exp_cp_ci: Ci,
        exp_ws_ci: Ci,
        exp_accept_hyp: Hyp,
        exp_z_accept_hyp: Hyp,
    ) {
        let cp_ci = binomial_cp_alt_hyp_ci(n, n_s, alt_hyp, ALPHA).unwrap();
        let ws_ci = binomial_ws_alt_hyp_ci(n, n_s, alt_hyp, ALPHA).unwrap();
        let res = exact_binomial_test(n, n_s, p0, alt_hyp, ALPHA).unwrap();
        let z_res = one_proportion_z_test(n, n_s, p0, alt_hyp, ALPHA).unwrap();
        let p = res.p();
        let z_p = z_res.p();

        assert!(
            exp_p.approx_eq(p, EPSILON),
            "alt_hyp={alt_hyp:?} -- exp_p={exp_p}, p={p}"
        );

        assert!(
            exp_z_p.approx_eq(z_p, EPSILON),
            "alt_hyp={alt_hyp:?} -- exp_p={exp_z_p}, p={z_p}"
        );

        assert!(
            exp_cp_ci.0.approx_eq(cp_ci.0, EPSILON)
                || exp_cp_ci.0.is_infinite() && cp_ci.0.is_infinite(),
            "alt_hyp={alt_hyp:?} -- exp_cp_ci.0={}, cp_ci.0={}",
            exp_cp_ci.0,
            cp_ci.0
        );
        assert!(
            exp_cp_ci.1.approx_eq(cp_ci.1, EPSILON)
                || exp_cp_ci.1.is_infinite() && cp_ci.1.is_infinite(),
            "alt_hyp={alt_hyp:?} -- exp_cp_ci.1={}, cp_ci.1={}",
            exp_cp_ci.1,
            cp_ci.1
        );

        assert!(
            exp_ws_ci.0.approx_eq(ws_ci.0, EPSILON)
                || exp_ws_ci.0.is_infinite() && ws_ci.0.is_infinite(),
            "alt_hyp={alt_hyp:?} -- exp_ws_ci.0={}, ws_ci.0={}",
            exp_ws_ci.0,
            ws_ci.0
        );
        assert!(
            exp_ws_ci.1.approx_eq(ws_ci.1, EPSILON)
                || exp_ws_ci.1.is_infinite() && ws_ci.1.is_infinite(),
            "alt_hyp={alt_hyp:?} -- exp_ws_ci.1={}, ws_ci.1={}",
            exp_ws_ci.1,
            ws_ci.1
        );

        assert_eq!(ALPHA, res.alpha(), "alt_hyp={alt_hyp:?} -- res.alpha");
        assert_eq!(alt_hyp, res.alt_hyp(), "alt_hyp={alt_hyp:?} -- res.alt_hyp");
        assert_eq!(
            exp_accept_hyp,
            res.accepted(),
            "alt_hyp={alt_hyp:?} -- res.accepted"
        );

        assert_eq!(ALPHA, z_res.alpha(), "alt_hyp={alt_hyp:?} -- z_res.alpha");
        assert_eq!(
            alt_hyp,
            z_res.alt_hyp(),
            "alt_hyp={alt_hyp:?} -- z_res.alt_hyp"
        );
        assert_eq!(
            exp_z_accept_hyp,
            z_res.accepted(),
            "alt_hyp={alt_hyp:?} -- res.accepted"
        );
    }

    #[test]
    fn test_bern_lt_100_40_05() {
        let (n, n_s) = (100, 40);
        let p0 = 0.5;
        let alt_hyp = AltHyp::Lt;
        let exp_p = 0.02844;
        let exp_z_p = 0.02275;
        let exp_cp_ci = Ci(0.0000000, 0.4870242);
        let exp_ws_ci = Ci(0.0000000, 0.4821905);
        let exp_accept_hyp = Hyp::Alt(AltHyp::Lt);
        let exp_z_accept_hyp = exp_accept_hyp;

        check_bernoulli(
            n,
            n_s,
            p0,
            alt_hyp,
            exp_p,
            exp_z_p,
            exp_cp_ci,
            exp_ws_ci,
            exp_accept_hyp,
            exp_z_accept_hyp,
        );
    }

    #[test]
    fn test_bern_eq_100_40_05() {
        let (n, n_s) = (100, 40);
        let p0 = 0.5;
        let alt_hyp = AltHyp::Ne;
        let exp_p = 0.05689;
        let exp_z_p = 0.0455;
        let exp_cp_ci = Ci(0.3032948, 0.5027908);
        let exp_ws_ci = Ci(0.3094013, 0.4979974);
        let exp_accept_hyp = Hyp::Null;
        let exp_z_accept_hyp = exp_accept_hyp;

        check_bernoulli(
            n,
            n_s,
            p0,
            alt_hyp,
            exp_p,
            exp_z_p,
            exp_cp_ci,
            exp_ws_ci,
            exp_accept_hyp,
            exp_z_accept_hyp,
        );
    }

    #[test]
    fn test_bern_gt_100_40_05() {
        let (n, n_s) = (100, 40);
        let p0 = 0.5;
        let alt_hyp = AltHyp::Gt;
        let exp_p = 0.9824;
        let exp_z_p = 0.9772;
        let exp_cp_ci = Ci(0.317526, 1.000000);
        let exp_ws_ci = Ci(0.3230781, 1.0000000);
        let exp_accept_hyp = Hyp::Null;
        let exp_z_accept_hyp = exp_accept_hyp;

        check_bernoulli(
            n,
            n_s,
            p0,
            alt_hyp,
            exp_p,
            exp_z_p,
            exp_cp_ci,
            exp_ws_ci,
            exp_accept_hyp,
            exp_z_accept_hyp,
        );
    }

    #[test]
    fn test_bern_eq_100_40_04() {
        let (n, n_s) = (100, 40);
        let p0 = 0.4;
        let alt_hyp = AltHyp::Ne;
        let exp_p = 1.;
        let exp_z_p = 1.;
        let exp_cp_ci = Ci(0.3032948, 0.5027908);
        let exp_ws_ci = Ci(0.3094013, 0.4979974);
        let exp_accept_hyp = Hyp::Null;
        let exp_z_accept_hyp = exp_accept_hyp;

        check_bernoulli(
            n,
            n_s,
            p0,
            alt_hyp,
            exp_p,
            exp_z_p,
            exp_cp_ci,
            exp_ws_ci,
            exp_accept_hyp,
            exp_z_accept_hyp,
        );
    }

    #[test]
    fn test_bern_eq_100_4_0055() {
        let (n, n_s) = (100, 4);
        let p0 = 0.055;
        let alt_hyp = AltHyp::Ne;
        let exp_p = 0.6626;
        let exp_z_p = 0.5106;
        let exp_cp_ci = Ci(0.01100449, 0.09925716);
        let exp_ws_ci = Ci(0.01566330, 0.09837071);
        let exp_accept_hyp = Hyp::Null;
        let exp_z_accept_hyp = exp_accept_hyp;

        check_bernoulli(
            n,
            n_s,
            p0,
            alt_hyp,
            exp_p,
            exp_z_p,
            exp_cp_ci,
            exp_ws_ci,
            exp_accept_hyp,
            exp_z_accept_hyp,
        );
    }

    #[test]
    fn test_bern_eq_100_96_0945() {
        let (n, n_s) = (100, 96);
        let p0 = 0.945;
        let alt_hyp = AltHyp::Ne;
        let exp_p = 0.6626;
        let exp_z_p = 0.5106;
        let exp_cp_ci = Ci(0.9007428, 0.9889955);
        let exp_ws_ci = Ci(0.9016293, 0.9843367);
        let exp_accept_hyp = Hyp::Null;
        let exp_z_accept_hyp = exp_accept_hyp;

        check_bernoulli(
            n,
            n_s,
            p0,
            alt_hyp,
            exp_p,
            exp_z_p,
            exp_cp_ci,
            exp_ws_ci,
            exp_accept_hyp,
            exp_z_accept_hyp,
        );
    }

    //==================
    // Beta function corner cases.

    #[test]
    fn test_bern_eq_1_0_095() {
        let (n, n_s) = (1, 0);
        let p0 = 0.95;
        let alt_hyp = AltHyp::Ne;
        let exp_p = 0.05;
        let exp_z_p = binomial_normal_approx_p(n, n_s, p0, alt_hyp).unwrap(); // not being tested
        let exp_cp_ci = Ci(0.000, 0.975);
        let exp_ws_ci = binomial_ws_alt_hyp_ci(n, n_s, alt_hyp, ALPHA).unwrap(); // not being tested
        let exp_accept_hyp = Hyp::Null;
        let exp_z_accept_hyp = exp_accept_hyp;

        check_bernoulli(
            n,
            n_s,
            p0,
            alt_hyp,
            exp_p,
            exp_z_p,
            exp_cp_ci,
            exp_ws_ci,
            exp_accept_hyp,
            exp_z_accept_hyp,
        );
    }

    #[test]
    fn test_bern_eq_1_0_05() {
        let (n, n_s) = (1, 0);
        let p0 = 0.5;
        let alt_hyp = AltHyp::Ne;
        let exp_p = 1.;
        let exp_z_p = binomial_normal_approx_p(n, n_s, p0, alt_hyp).unwrap(); // not being tested
        let exp_cp_ci = Ci(0.000, 0.975);
        let exp_ws_ci = binomial_ws_alt_hyp_ci(n, n_s, alt_hyp, ALPHA).unwrap(); // not being tested
        let exp_accept_hyp = Hyp::Null;
        let exp_z_accept_hyp = exp_accept_hyp;

        check_bernoulli(
            n,
            n_s,
            p0,
            alt_hyp,
            exp_p,
            exp_z_p,
            exp_cp_ci,
            exp_ws_ci,
            exp_accept_hyp,
            exp_z_accept_hyp,
        );
    }

    #[test]
    fn test_bern_eq_1_1_05() {
        let (n, n_s) = (1, 1);
        let p0 = 0.5;
        let alt_hyp = AltHyp::Ne;
        let exp_p = 1.;
        let exp_z_p = binomial_normal_approx_p(n, n_s, p0, alt_hyp).unwrap(); // not being tested
        let exp_cp_ci = Ci(0.025, 1.000);
        let exp_ws_ci = binomial_ws_alt_hyp_ci(n, n_s, alt_hyp, ALPHA).unwrap(); // not being tested
        let exp_accept_hyp = Hyp::Null;
        let exp_z_accept_hyp = exp_accept_hyp;

        check_bernoulli(
            n,
            n_s,
            p0,
            alt_hyp,
            exp_p,
            exp_z_p,
            exp_cp_ci,
            exp_ws_ci,
            exp_accept_hyp,
            exp_z_accept_hyp,
        );
    }

    #[test]
    fn test_bern_eq_100000_0_05() {
        let (n, n_s) = (100000, 0);
        let p0 = 0.5;
        let alt_hyp = AltHyp::Ne;
        let exp_p = 2.2e-16;
        let exp_z_p = binomial_normal_approx_p(n, n_s, p0, alt_hyp).unwrap(); // not being tested
        let exp_cp_ci = Ci(0.000000e+00, 3.688811e-05);
        let exp_ws_ci = binomial_ws_alt_hyp_ci(n, n_s, alt_hyp, ALPHA).unwrap(); // not being tested
<<<<<<< HEAD
        let exp_accept_hyp = Hyp::Null;
        let exp_z_accept_hyp = exp_accept_hyp;
=======
        let exp_accept_hyp = Hyp::Alt(AltHyp::Ne);
>>>>>>> 60e6df75

        check_bernoulli(
            n,
            n_s,
            p0,
            alt_hyp,
            exp_p,
            exp_z_p,
            exp_cp_ci,
            exp_ws_ci,
            exp_accept_hyp,
            exp_z_accept_hyp,
        );
    }

    #[test]
    fn test_bern_eq_100000_1_05() {
        let (n, n_s) = (100, 96);
        let p0 = 0.5;
        let alt_hyp = AltHyp::Ne;
        let exp_p = 2.2e-16;
        let exp_z_p = binomial_normal_approx_p(n, n_s, p0, alt_hyp).unwrap(); // not being tested
        let exp_cp_ci = Ci(2.531780e-07, 5.571516e-05);
        let exp_ws_ci = binomial_ws_alt_hyp_ci(n, n_s, alt_hyp, ALPHA).unwrap(); // not being tested
<<<<<<< HEAD
        let exp_accept_hyp = Hyp::Null;
        let exp_z_accept_hyp = exp_accept_hyp;
=======
        let exp_accept_hyp = Hyp::Alt(AltHyp::Ne);
>>>>>>> 60e6df75

        check_bernoulli(
            n,
            n_s,
            p0,
            alt_hyp,
            exp_p,
            exp_z_p,
            exp_cp_ci,
            exp_ws_ci,
            exp_accept_hyp,
            exp_z_accept_hyp,
        );
    }

    #[test]
    fn test_bern_eq_100000_99999_05() {
        let (n, n_s) = (100000, 99999);
        let p0 = 0.5;
        let alt_hyp = AltHyp::Ne;
        let exp_p = 2.2e-16;
        let exp_z_p = binomial_normal_approx_p(n, n_s, p0, alt_hyp).unwrap(); // not being tested
        let exp_cp_ci = Ci(0.9999443, 0.9999997);
        let exp_ws_ci = binomial_ws_alt_hyp_ci(n, n_s, alt_hyp, ALPHA).unwrap(); // not being tested
<<<<<<< HEAD
        let exp_accept_hyp = Hyp::Null;
        let exp_z_accept_hyp = exp_accept_hyp;
=======
        let exp_accept_hyp = Hyp::Alt(AltHyp::Ne);
>>>>>>> 60e6df75

        check_bernoulli(
            n,
            n_s,
            p0,
            alt_hyp,
            exp_p,
            exp_z_p,
            exp_cp_ci,
            exp_ws_ci,
            exp_accept_hyp,
            exp_z_accept_hyp,
        );
    }

    #[test]
    fn test_bern_eq_100000_100000_05() {
        let (n, n_s) = (100, 96);
        let p0 = 0.5;
        let alt_hyp = AltHyp::Ne;
        let exp_p = 2.2e-16;
        let exp_z_p = binomial_normal_approx_p(n, n_s, p0, alt_hyp).unwrap(); // not being tested
        let exp_cp_ci = Ci(0.9999631, 1.0000000);
        let exp_ws_ci = binomial_ws_alt_hyp_ci(n, n_s, alt_hyp, ALPHA).unwrap(); // not being tested
<<<<<<< HEAD
        let exp_accept_hyp = Hyp::Null;
        let exp_z_accept_hyp = exp_accept_hyp;
=======
        let exp_accept_hyp = Hyp::Alt(AltHyp::Ne);
>>>>>>> 60e6df75

        check_bernoulli(
            n,
            n_s,
            p0,
            alt_hyp,
            exp_p,
            exp_z_p,
            exp_cp_ci,
            exp_ws_ci,
            exp_accept_hyp,
            exp_z_accept_hyp,
        );
    }
}<|MERGE_RESOLUTION|>--- conflicted
+++ resolved
@@ -697,12 +697,8 @@
         let exp_z_p = binomial_normal_approx_p(n, n_s, p0, alt_hyp).unwrap(); // not being tested
         let exp_cp_ci = Ci(0.000000e+00, 3.688811e-05);
         let exp_ws_ci = binomial_ws_alt_hyp_ci(n, n_s, alt_hyp, ALPHA).unwrap(); // not being tested
-<<<<<<< HEAD
-        let exp_accept_hyp = Hyp::Null;
-        let exp_z_accept_hyp = exp_accept_hyp;
-=======
         let exp_accept_hyp = Hyp::Alt(AltHyp::Ne);
->>>>>>> 60e6df75
+        let exp_z_accept_hyp = exp_accept_hyp;
 
         check_bernoulli(
             n,
@@ -727,12 +723,8 @@
         let exp_z_p = binomial_normal_approx_p(n, n_s, p0, alt_hyp).unwrap(); // not being tested
         let exp_cp_ci = Ci(2.531780e-07, 5.571516e-05);
         let exp_ws_ci = binomial_ws_alt_hyp_ci(n, n_s, alt_hyp, ALPHA).unwrap(); // not being tested
-<<<<<<< HEAD
-        let exp_accept_hyp = Hyp::Null;
-        let exp_z_accept_hyp = exp_accept_hyp;
-=======
         let exp_accept_hyp = Hyp::Alt(AltHyp::Ne);
->>>>>>> 60e6df75
+        let exp_z_accept_hyp = exp_accept_hyp;
 
         check_bernoulli(
             n,
@@ -757,12 +749,8 @@
         let exp_z_p = binomial_normal_approx_p(n, n_s, p0, alt_hyp).unwrap(); // not being tested
         let exp_cp_ci = Ci(0.9999443, 0.9999997);
         let exp_ws_ci = binomial_ws_alt_hyp_ci(n, n_s, alt_hyp, ALPHA).unwrap(); // not being tested
-<<<<<<< HEAD
-        let exp_accept_hyp = Hyp::Null;
-        let exp_z_accept_hyp = exp_accept_hyp;
-=======
         let exp_accept_hyp = Hyp::Alt(AltHyp::Ne);
->>>>>>> 60e6df75
+        let exp_z_accept_hyp = exp_accept_hyp;
 
         check_bernoulli(
             n,
@@ -787,12 +775,8 @@
         let exp_z_p = binomial_normal_approx_p(n, n_s, p0, alt_hyp).unwrap(); // not being tested
         let exp_cp_ci = Ci(0.9999631, 1.0000000);
         let exp_ws_ci = binomial_ws_alt_hyp_ci(n, n_s, alt_hyp, ALPHA).unwrap(); // not being tested
-<<<<<<< HEAD
-        let exp_accept_hyp = Hyp::Null;
-        let exp_z_accept_hyp = exp_accept_hyp;
-=======
         let exp_accept_hyp = Hyp::Alt(AltHyp::Ne);
->>>>>>> 60e6df75
+        let exp_z_accept_hyp = exp_accept_hyp;
 
         check_bernoulli(
             n,
